site_name: osquery
theme: readthedocs

docs_dir: docs/wiki
site_dir: build/wiki
pages:
- Introduction:
  - Welcome to osquery: index.md
  - Features Overview: introduction/overview.md
  - osqueryi (shell): introduction/using-osqueryi.md
  - osqueryd (daemon): introduction/using-osqueryd.md
- Installation:
  - Install on OS X: installation/install-osx.md
  - Install on Linux: installation/install-linux.md
  - Install on FreeBSD: installation/install-freebsd.md
  - Command Line Flags: installation/cli-flags.md
  - 'Optional: Custom Packages': installation/custom-packages.md
- Deployment:
  - Configuration: deployment/configuration.md
  - Logging: deployment/logging.md
  - Aggregating Logs: deployment/log-aggregation.md
  - Performance Safety: deployment/performance-safety.md
  - Anomaly Detection: deployment/anomaly-detection.md
  - Extensions: deployment/extensions.md
  - File Integrity Monitoring: deployment/file-integrity-monitoring.md
  - YARA Scanning: deployment/yara.md
  - Remote settings: deployment/remote.md
- Development:
  - Building osquery: development/building.md
  - Contributing Code: development/contributing-code.md
  - Creating New Tables: development/creating-tables.md
  - Configuration Plugins: development/config-plugins.md
  - Logging Plugins: development/logger-plugins.md
  - SDK and Extensions: development/osquery-sdk.md
  - Eventing Framework: development/pubsub-framework.md
  - Writing Tests: development/unit-tests.md
  - Adding CLI Arguments: development/options-arguments.md
<<<<<<< HEAD
  - Reading/Writing Files: development/reading-files.md
  - Wildcards and Globbing: development/wildcard-rules.md
  - Kernel OS X: development/kernel.md
=======
  - Reading/Writing Files: development/reading-files.md
>>>>>>> ba28b472
<|MERGE_RESOLUTION|>--- conflicted
+++ resolved
@@ -35,10 +35,5 @@
   - Eventing Framework: development/pubsub-framework.md
   - Writing Tests: development/unit-tests.md
   - Adding CLI Arguments: development/options-arguments.md
-<<<<<<< HEAD
   - Reading/Writing Files: development/reading-files.md
-  - Wildcards and Globbing: development/wildcard-rules.md
-  - Kernel OS X: development/kernel.md
-=======
-  - Reading/Writing Files: development/reading-files.md
->>>>>>> ba28b472
+  - Kernel OS X: development/kernel.md